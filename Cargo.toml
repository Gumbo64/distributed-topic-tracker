--- conflicted
+++ resolved
@@ -19,7 +19,6 @@
 [dependencies]
 sha2 = "0.10"
 anyhow = "1"
-<<<<<<< HEAD
 z32 = "1.3"
 hmac = "0.12"
 primitive-types = "0.13"
@@ -34,25 +33,11 @@
 iroh-gossip = { version = "0.92", optional = true }
 
 futures = "0.3.31"
-=======
-z32 = "1"
-hmac = "0.12"
-primitive-types = "0.13"
 
-curve25519-dalek = { version = "4.1" }
-ed25519-dalek = { version = "2.2" }
-ed25519-dalek-hpke = { version = "0.0.4" }
-
-tokio = { version = "1", features = ["full","sync"] }
-iroh = { version = "0.91" }
-iroh-gossip = { version = "0.91" }
-futures = "0.3"
->>>>>>> b20c8b99
 
 chrono = "0.4"
 once_cell = "1"
 
-<<<<<<< HEAD
 mainline = "5"
 rand = "0.8"
 arc-swap = "1"
@@ -93,8 +78,4 @@
 
 [[example]]
 name = "simple"
-required-features = ["iroh-gossip"]
-=======
-mainline = "5.4"
-rand = "0.8"
->>>>>>> b20c8b99
+required-features = ["iroh-gossip"]